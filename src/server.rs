--- conflicted
+++ resolved
@@ -7,9 +7,7 @@
     http::StatusCode,
     response::{IntoResponse, Response},
     routing::{delete, get, post},
-    Extension,
-    Json,
-    Router,
+    Extension, Json, Router,
 };
 use axum_otel_metrics::HttpMetricsLayerBuilder;
 use axum_server::Handle;
@@ -18,10 +16,7 @@
 use hyper::{header::CONTENT_TYPE, Method};
 use indexify_internal_api as internal_api;
 use indexify_proto::indexify_coordinator::{
-    self,
-    GcTaskAcknowledgement,
-    ListStateChangesRequest,
-    ListTasksRequest,
+    self, GcTaskAcknowledgement, ListStateChangesRequest, ListTasksRequest,
 };
 use nanoid::nanoid;
 use rust_embed::RustEmbed;
@@ -131,17 +126,13 @@
         let blob_storage = Arc::new(BlobStorage::new_with_config(
             self.config.blob_storage.clone(),
         ));
-<<<<<<< HEAD
-        let data_manager = Arc::new(
-            DataManager::new(
-                vector_index_manager,
-                metadata_index_manager,
-                metadata_reader,
-                blob_storage.clone(),
-                coordinator_client.clone(),
-            )
-            .await?,
-        );
+        let data_manager = Arc::new(DataManager::new(
+            vector_index_manager,
+            metadata_index_manager,
+            metadata_reader,
+            blob_storage.clone(),
+            coordinator_client.clone(),
+        ));
         let ingestion_server_id = nanoid!(16);
         let req = indexify_coordinator::RegisterIngestionServerRequest {
             ingestion_server_id: ingestion_server_id.clone(),
@@ -164,16 +155,6 @@
             data_manager.clone(),
         )
         .await?;
-=======
-
-        let data_manager = Arc::new(DataManager::new(
-            vector_index_manager,
-            metadata_index_manager,
-            metadata_reader,
-            blob_storage.clone(),
-            coordinator_client.clone(),
-        ));
->>>>>>> c8404f13
         let namespace_endpoint_state = NamespaceEndpointState {
             data_manager: data_manager.clone(),
             coordinator_client: coordinator_client.clone(),
